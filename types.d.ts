/*
 * This file was automatically generated.
 * DO NOT MODIFY BY HAND.
 * Run `yarn special-lint-fix` to update
 */

import { AsyncSeriesBailHook, AsyncSeriesHook, SyncHook } from "tapable";

declare class CachedInputFileSystem {
	constructor(fileSystem?: any, duration?: any);
	fileSystem: any;
	stat(path?: any, callback?: any): void;
	statSync(path?: any): any;
	readdir(path?: any, callback?: any): void;
	readdirSync(path?: any): any;
	readFile(path?: any, callback?: any): void;
	readFileSync(path?: any): any;
	readJson(path?: any, callback?: any): void;
	readJsonSync(path?: any): any;
	readlink(path?: any, callback?: any): void;
	readlinkSync(path?: any): any;
	purge(what?: any): void;
}
declare class CloneBasenamePlugin {
	constructor(source?: any, target?: any);
	source: any;
	target: any;
	apply(resolver: Resolver): void;
}
declare interface FileSystem {
	readFile: (
		arg0: string,
		arg1: (
			arg0: undefined | null | (PossibleFileSystemError & Error),
			arg1: undefined | string | Buffer
		) => void
	) => void;
	readJson?:
		| undefined
		| ((
				arg0: string,
				arg1: (
					arg0: undefined | null | (PossibleFileSystemError & Error),
					arg1?: any
				) => void
		  ) => void);
	readlink: (
		arg0: string,
		arg1: (
			arg0: undefined | null | (PossibleFileSystemError & Error),
			arg1: undefined | string | Buffer
		) => void
	) => void;
	stat: (
		arg0: string,
		arg1: (
			arg0: undefined | null | (PossibleFileSystemError & Error),
			arg1: undefined | FileSystemStats
		) => void
	) => void;
}
declare interface FileSystemStats {
	isDirectory: () => boolean;
	isFile: () => boolean;
}
declare class LogInfoPlugin {
	constructor(source?: any);
	source: any;
	apply(resolver: Resolver): void;
}
declare interface PnpApiImpl {
	resolveToUnqualified: (arg0: string, arg1: string, arg2?: any) => string;
}
declare interface PossibleFileSystemError {
	code?: undefined | string;
	errno?: undefined | number;
	path?: undefined | string;
	syscall?: undefined | string;
}

/**
 * Resolve context
 */
declare interface ResolveContext {
	contextDependencies?: undefined | { add: (T?: any) => void };

	/**
	 * files that was found on file system
	 */
	fileDependencies?: undefined | { add: (T?: any) => void };

	/**
	 * dependencies that was not found on file system
	 */
	missingDependencies?: undefined | { add: (T?: any) => void };

	/**
	 * set of hooks' calls. For instance, `resolve → parsedResolve → describedResolve`,
	 */
	stack?: undefined | Set<string>;

	/**
	 * log function
	 */
	log?: undefined | ((arg0: string) => void);
}
declare interface ResolveOptions {
	alias: ({
		alias: string | false | (string)[];
		name: string;
		onlyModule?: undefined | boolean;
	})[];
	aliasFields: Set<string | (string)[]>;
	cachePredicate: (arg0: ResolveRequest) => boolean;
	cacheWithContext: boolean;

	/**
	 * A list of exports field condition names.
	 */
	conditionNames: Set<string>;
	descriptionFiles: (string)[];
	enforceExtension: boolean;
<<<<<<< HEAD
	exportsFields: (string | (string)[])[];
	extensions: (string)[];
=======
	extensions: Set<string>;
>>>>>>> 2fb9a07a
	fileSystem: FileSystem;
	unsafeCache: any;
	symlinks: boolean;
	resolver?: undefined | Resolver;
	modules: (string | (string)[])[];
	mainFields: ({ name: (string)[]; forceRelative: boolean })[];
	mainFiles: Set<string>;
	plugins: (
		| { apply: (arg0: Resolver) => void }
		| ((this: Resolver, arg1: Resolver) => void))[];
	pnpApi: null | PnpApiImpl;
	resolveToContext: boolean;
}
declare interface ResolveRequest {
	path: string | false;
	request?: undefined | string;
	query?: undefined | string;
	directory?: undefined | boolean;
	module?: undefined | boolean;
	descriptionFilePath?: undefined | string;
	descriptionFileRoot?: undefined | string;
	descriptionFileData?: any;
	relativePath?: undefined | string;
	ignoreSymlinks?: undefined | boolean;
}
declare abstract class Resolver {
	fileSystem: FileSystem;
	options: ResolveOptions;
	hooks: {
		resolveStep: SyncHook<
			[
				AsyncSeriesBailHook<
					[ResolveRequest, ResolveContext],
					null | ResolveRequest
				>,
				ResolveRequest
			],
			void
		>;
		noResolve: SyncHook<[ResolveRequest, Error], void>;
		resolve: AsyncSeriesBailHook<
			[ResolveRequest, ResolveContext],
			null | ResolveRequest
		>;
		result: AsyncSeriesHook<[ResolveRequest, ResolveContext]>;
	};
	ensureHook(
		name:
			| string
			| AsyncSeriesBailHook<
					[ResolveRequest, ResolveContext],
					null | ResolveRequest
			  >
	): AsyncSeriesBailHook<
		[ResolveRequest, ResolveContext],
		null | ResolveRequest
	>;
	getHook(
		name:
			| string
			| AsyncSeriesBailHook<
					[ResolveRequest, ResolveContext],
					null | ResolveRequest
			  >
	): AsyncSeriesBailHook<
		[ResolveRequest, ResolveContext],
		null | ResolveRequest
	>;
	resolveSync(context: any, path: string, request: string): string | false;
	resolve(
		context: any,
		path: string,
		request: string,
		resolveContext: ResolveContext,
		callback: (
			arg0: null | Error,
			arg1: undefined | string,
			arg2: undefined | ResolveRequest
		) => void
	): void;
	doResolve(
		hook?: any,
		request?: any,
		message?: any,
		resolveContext?: any,
		callback?: any
	): any;
	parse(
		identifier?: any
	): {
		request: string;
		query: string;
		module: boolean;
		directory: boolean;
		file: boolean;
	};
	isModule(path?: any): boolean;
	isDirectory(path: string): boolean;
	join(path?: any, request?: any): string;
	normalize(path?: any): string;
}
declare interface UserResolveOptions {
	/**
	 * A list of module alias configurations or an object which maps key to value
	 */
	alias?:
		| undefined
		| ({
				alias: string | false | (string)[];
				name: string;
				onlyModule?: undefined | boolean;
		  })[]
		| { [index: string]: string | false | (string)[] };

	/**
	 * A list of alias fields in description files
	 */
	aliasFields?: undefined | (string | (string)[])[];

	/**
	 * A function which decides whether a request should be cached or not. An object is passed with at least `path` and `request` properties.
	 */
	cachePredicate?: undefined | ((arg0: ResolveRequest) => boolean);

	/**
	 * Whether or not the unsafeCache should include request context as part of the cache key.
	 */
	cacheWithContext?: undefined | boolean;

	/**
	 * A list of description files to read from
	 */
	descriptionFiles?: undefined | (string)[];

	/**
	 * A list of exports field condition names.
	 */
	conditionNames?: undefined | (string)[];

	/**
	 * Enforce that a extension from extensions must be used
	 */
	enforceExtension?: undefined | boolean;

	/**
	 * A list of exports fields in description files
	 */
	exportsFields?: undefined | (string | (string)[])[];

	/**
	 * A list of extensions which should be tried for files
	 */
	extensions?: undefined | (string)[];

	/**
	 * The file system which should be used
	 */
	fileSystem: FileSystem;

	/**
	 * Use this cache object to unsafely cache the successful requests
	 */
	unsafeCache?: any;

	/**
	 * Resolve symlinks to their symlinked location
	 */
	symlinks?: undefined | boolean;

	/**
	 * A prepared Resolver to which the plugins are attached
	 */
	resolver?: undefined | Resolver;

	/**
	 * A list of directories to resolve modules from, can be absolute path or folder name
	 */
	modules?: undefined | string | (string)[];

	/**
	 * A list of main fields in description files
	 */
	mainFields?:
		| undefined
		| (
				| string
				| (string)[]
				| { name: string | (string)[]; forceRelative: boolean })[];

	/**
	 * A list of main files in directories
	 */
	mainFiles?: undefined | (string)[];

	/**
	 * A list of additional resolve plugins which should be applied
	 */
	plugins?:
		| undefined
		| (
				| { apply: (arg0: Resolver) => void }
				| ((this: Resolver, arg1: Resolver) => void))[];

	/**
	 * A PnP API that should be used - null is "never", undefined is "auto"
	 */
	pnpApi?: undefined | null | PnpApiImpl;

	/**
	 * Resolve to a context instead of a file
	 */
	resolveToContext?: undefined | boolean;

	/**
	 * Use only the sync constiants of the file system calls
	 */
	useSyncFileSystemCalls?: undefined | boolean;
}
declare function exports(
	context?: any,
	path?: any,
	request?: any,
	resolveContext?: any,
	callback?: any
): void;
declare namespace exports {
	export const sync: (
		context?: any,
		path?: any,
		request?: any
	) => string | false;
	export function create(
		options?: any
	): (
		context?: any,
		path?: any,
		request?: any,
		resolveContext?: any,
		callback?: any
	) => void;
	export namespace create {
		export const sync: (
			options?: any
		) => (context?: any, path?: any, request?: any) => string | false;
	}
	export namespace ResolverFactory {
		export let createResolver: (options: UserResolveOptions) => Resolver;
	}
	export const forEachBail: (
		array?: any,
		iterator?: any,
		callback?: any
	) => any;
	export type Plugin =
		| { apply: (arg0: Resolver) => void }
		| ((this: Resolver, arg1: Resolver) => void);
	export {
		CachedInputFileSystem,
		CloneBasenamePlugin,
		LogInfoPlugin,
		PnpApiImpl as PnpApi,
		FileSystem,
		ResolveRequest
	};
}

export = exports;<|MERGE_RESOLUTION|>--- conflicted
+++ resolved
@@ -120,12 +120,8 @@
 	conditionNames: Set<string>;
 	descriptionFiles: (string)[];
 	enforceExtension: boolean;
-<<<<<<< HEAD
-	exportsFields: (string | (string)[])[];
-	extensions: (string)[];
-=======
+	exportsFields: Set<string | (string)[]>;
 	extensions: Set<string>;
->>>>>>> 2fb9a07a
 	fileSystem: FileSystem;
 	unsafeCache: any;
 	symlinks: boolean;

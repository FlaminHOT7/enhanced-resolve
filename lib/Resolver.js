/*
	MIT License http://www.opensource.org/licenses/mit-license.php
	Author Tobias Koppers @sokra
*/
"use strict";

const { AsyncSeriesBailHook, AsyncSeriesHook, SyncHook } = require("tapable");
const createInnerContext = require("./createInnerContext");
const {
	normalize,
	cachedJoin: join,
	getType,
	PathType
} = require("./pathUtils");

<<<<<<< HEAD
/** @typedef {import("tapable").Hook} Hook */

/**
 * @typedef {Object} ResolveRequest
 * @property {string} path
 * @property {string=} request
 * @property {string=} query
 * @property {boolean=} directory
 * @property {boolean=} module
 */

/**
 * String with special formatting
 * @typedef {string} StackEntry
 */

/**
 * Resolve context
 * @typedef {Object} ResolveContext
 * @property {Set<string>} contextDependencies
 * @property {Set<string>} fileDependencies files that was found on file system
 * @property {Set<string>} missingDependencies dependencies that was not found on file system
 * @property {Set<StackEntry>} stack set of hooks' calls. For instance, `resolve → parsedResolve → describedResolve`,
 * @property {(function(string): void)=} log log function
 */
=======
/** @typedef {AsyncSeriesBailHook<[Object, Object]>} ResolveStepHook */
>>>>>>> 2a75ea5c

function toCamelCase(str) {
	return str.replace(/-([a-z])/g, str => str.substr(1).toUpperCase());
}

class Resolver {
	/**
	 * @param {Hook} hook hook
	 * @param {ResolveRequest} request request
	 * @returns {StackEntry} stack entry
	 */
	static createStackEntry(hook, request) {
		return (
			hook.name +
			": (" +
			request.path +
			") " +
			(request.request || "") +
			(request.query || "") +
			(request.directory ? " directory" : "") +
			(request.module ? " module" : "")
		);
	}

	constructor(fileSystem) {
		this.fileSystem = fileSystem;
		this.hooks = {
			resolveStep: new SyncHook(["hook", "request"], "resolveStep"),
			noResolve: new SyncHook(["request", "error"], "noResolve"),
			resolve: new AsyncSeriesBailHook(
				["request", "resolveContext"],
				"resolve"
			),
			result: new AsyncSeriesHook(["result", "resolveContext"], "result")
		};
	}

	ensureHook(name) {
		if (typeof name !== "string") {
			return name;
		}
		name = toCamelCase(name);
		if (/^before/.test(name)) {
			return this.ensureHook(
				name[6].toLowerCase() + name.substr(7)
			).withOptions({
				stage: -10
			});
		}
		if (/^after/.test(name)) {
			return this.ensureHook(
				name[5].toLowerCase() + name.substr(6)
			).withOptions({
				stage: 10
			});
		}
		const hook = this.hooks[name];
		if (!hook) {
			return (this.hooks[name] = new AsyncSeriesBailHook(
				["request", "resolveContext"],
				name
			));
		}
		return hook;
	}

	getHook(name) {
		if (typeof name !== "string") {
			return name;
		}
		name = toCamelCase(name);
		if (/^before/.test(name)) {
			return this.getHook(name[6].toLowerCase() + name.substr(7)).withOptions({
				stage: -10
			});
		}
		if (/^after/.test(name)) {
			return this.getHook(name[5].toLowerCase() + name.substr(6)).withOptions({
				stage: 10
			});
		}
		const hook = this.hooks[name];
		if (!hook) {
			throw new Error(`Hook ${name} doesn't exist`);
		}
		return hook;
	}

	resolveSync(context, path, request) {
		let err,
			result,
			sync = false;
		this.resolve(context, path, request, {}, (e, r) => {
			err = e;
			result = r;
			sync = true;
		});
		if (!sync) {
			throw new Error(
				"Cannot 'resolveSync' because the fileSystem is not sync. Use 'resolve'!"
			);
		}
		if (err) throw err;
		return result;
	}

	resolve(context, path, request, resolveContext, callback) {
		const obj = {
			context: context,
			path: path,
			request: request
		};

		const message = `resolve '${request}' in '${path}'`;

		const finishResolved = result => {
			return callback(
				null,
				result.path === false ? false : result.path + (result.query || ""),
				result
			);
		};

		const finishWithoutResolve = log => {
			/**
			 * @type {Error & {details?: string}}
			 */
			const error = new Error("Can't " + message);
			error.details = log.join("\n");
			this.hooks.noResolve.call(obj, error);
			return callback(error);
		};

		if (resolveContext.log) {
			// We need log anyway to capture it in case of an error
			const log = [];
			return this.doResolve(
				this.hooks.resolve,
				obj,
				message,
				{
					log: msg => {
						resolveContext.log(msg);
						log.push(msg);
					},
					fileDependencies: resolveContext.fileDependencies,
					contextDependencies: resolveContext.contextDependencies,
					missingDependencies: resolveContext.missingDependencies,
					stack: resolveContext.stack
				},
				(err, result) => {
					if (err) return callback(err);

					if (result) return finishResolved(result);

					return finishWithoutResolve(log);
				}
			);
		} else {
			// Try to resolve assuming there is no error
			// We don't log stuff in this case
			return this.doResolve(
				this.hooks.resolve,
				obj,
				message,
				{
					log: undefined,
					fileDependencies: resolveContext.fileDependencies,
					contextDependencies: resolveContext.contextDependencies,
					missingDependencies: resolveContext.missingDependencies,
					stack: resolveContext.stack
				},
				(err, result) => {
					if (err) return callback(err);

					if (result) return finishResolved(result);

					// log is missing for the error details
					// so we redo the resolving for the log info
					// this is more expensive to the success case
					// is assumed by default

					const log = [];

					return this.doResolve(
						this.hooks.resolve,
						obj,
						message,
						{
							log: msg => log.push(msg),
							stack: resolveContext.stack
						},
						(err, result) => {
							if (err) return callback(err);

							return finishWithoutResolve(log);
						}
					);
				}
			);
		}
	}

	doResolve(hook, request, message, resolveContext, callback) {
		const stackEntry = Resolver.createStackEntry(hook, request);

		let newStack;
		if (resolveContext.stack) {
			newStack = new Set(resolveContext.stack);
			if (resolveContext.stack.has(stackEntry)) {
				/**
				 * Prevent recursion
				 * @type {Error & {recursion?: boolean}}
				 */
				const recursionError = new Error(
					"Recursion in resolving\nStack:\n  " +
						Array.from(newStack).join("\n  ")
				);
				recursionError.recursion = true;
				if (resolveContext.log)
					resolveContext.log("abort resolving because of recursion");
				return callback(recursionError);
			}
			newStack.add(stackEntry);
		} else {
			newStack = new Set([stackEntry]);
		}
		this.hooks.resolveStep.call(hook, request);

		if (hook.isUsed()) {
			const innerContext = createInnerContext(
				{
					log: resolveContext.log,
					fileDependencies: resolveContext.fileDependencies,
					contextDependencies: resolveContext.contextDependencies,
					missingDependencies: resolveContext.missingDependencies,
					stack: newStack
				},
				message
			);
			return hook.callAsync(request, innerContext, (err, result) => {
				if (err) return callback(err);
				if (result) return callback(null, result);
				callback();
			});
		} else {
			callback();
		}
	}

	parse(identifier) {
		if (identifier === "") return null;
		const part = {
			request: "",
			query: "",
			module: false,
			directory: false,
			file: false
		};
		const idxQuery = identifier.indexOf("?");
		if (idxQuery === 0) {
			part.query = identifier;
		} else if (idxQuery > 0) {
			part.request = identifier.slice(0, idxQuery);
			part.query = identifier.slice(idxQuery);
		} else {
			part.request = identifier;
		}
		if (part.request) {
			part.module = this.isModule(part.request);
			part.directory = this.isDirectory(part.request);
			if (part.directory) {
				part.request = part.request.substr(0, part.request.length - 1);
			}
		}
		return part;
	}

	isModule(path) {
		return getType(path) === PathType.Normal;
	}

	/**
	 * @param {string} path a path
	 * @returns {boolean} true, if the path is a directory path
	 */
	isDirectory(path) {
		return path.endsWith("/");
	}

	join(path, request) {
		return join(path, request);
	}

	normalize(path) {
		return normalize(path);
	}
}

module.exports = Resolver;<|MERGE_RESOLUTION|>--- conflicted
+++ resolved
@@ -13,7 +13,6 @@
 	PathType
 } = require("./pathUtils");
 
-<<<<<<< HEAD
 /** @typedef {import("tapable").Hook} Hook */
 
 /**
@@ -39,9 +38,8 @@
  * @property {Set<StackEntry>} stack set of hooks' calls. For instance, `resolve → parsedResolve → describedResolve`,
  * @property {(function(string): void)=} log log function
  */
-=======
+
 /** @typedef {AsyncSeriesBailHook<[Object, Object]>} ResolveStepHook */
->>>>>>> 2a75ea5c
 
 function toCamelCase(str) {
 	return str.replace(/-([a-z])/g, str => str.substr(1).toUpperCase());
